--- conflicted
+++ resolved
@@ -213,10 +213,7 @@
    */
   async streamJsonDetail(callbacks: {
     onRow: (row: JsonDetailRow) => void,
-<<<<<<< HEAD
-=======
     onFields?: (fields: Fieldset) => void,
->>>>>>> 36c3a07d
     onRanAt?: (iso8601string: string) => void,
   }) {
     return new Promise<void>((resolve, reject) => {
