import * as Hub from "../../hub"

import * as req from "request-promise-native"
import * as url from "url"

export abstract class WebhookAction extends Hub.Action {

  abstract domain: string

  requiredFields = []
  params = []
  supportedActionTypes = [Hub.ActionType.Query]
  usesStreaming = true
  supportedFormats = [Hub.ActionFormat.JsonDetail]
  supportedFormattings = [Hub.ActionFormatting.Unformatted]
  supportedVisualizationFormattings = [Hub.ActionVisualizationFormatting.Noapply]

  async execute(request: Hub.ActionRequest) {

    if (!request.formParams.url) {
      throw "Missing url."
    }

    if (!this.domain) {
      throw "Action requires a domain."
    }

    const providedUrl = request.formParams.url
    const parsedUrl = url.parse(providedUrl)
    if (!parsedUrl.hostname) {
      throw "Incorrect domain for url."
    }
    // don't enforce sub-domain, just domain and tld
    const domain = parsedUrl.hostname.split(".").slice(-2).join(".")
    if (!(domain === this.domain)) {
      throw "Incorrect domain for url."
    }

    try {
<<<<<<< HEAD
      await request.stream(async (readable) => {
        return req.post({ uri: providedUrl, body: readable } )
      })
      return new Hub.ActionResponse({ success: true })
=======
      await req.post({
        url: providedUrl,
        form: request.attachment.dataJSON,
      }).promise()
>>>>>>> dcb418c6
    } catch (e) {
      return new Hub.ActionResponse({ success: false, message: e.message })
    }
  }

  async form() {
    const form = new Hub.ActionForm()
    form.fields = [{
      label: "Webhook URL",
      name: "url",
      required: true,
      type: "string",
    }]
    return form
  }
}<|MERGE_RESOLUTION|>--- conflicted
+++ resolved
@@ -37,17 +37,10 @@
     }
 
     try {
-<<<<<<< HEAD
       await request.stream(async (readable) => {
-        return req.post({ uri: providedUrl, body: readable } )
+        return req.post({ uri: providedUrl, body: readable } ).promise()
       })
       return new Hub.ActionResponse({ success: true })
-=======
-      await req.post({
-        url: providedUrl,
-        form: request.attachment.dataJSON,
-      }).promise()
->>>>>>> dcb418c6
     } catch (e) {
       return new Hub.ActionResponse({ success: false, message: e.message })
     }
