--- conflicted
+++ resolved
@@ -1,10 +1,6 @@
-<<<<<<< HEAD
+import "./airtable"
+import "./jira"
 import "./segment"
 import "./tray"
 import "./webhook"
-import "./zapier"
-=======
-import "./airtable"
-import "./jira"
-import "./segment"
->>>>>>> dd0000d5
+import "./zapier"