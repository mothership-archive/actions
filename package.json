{
  "name": "destinations",
  "version": "1.0.0",
  "description": "",
  "main": "lib/index",
  "scripts": {
    "start": "./node_modules/.bin/ts-node ./src/index.ts",
    "generate-api-key": "./node_modules/.bin/ts-node ./bin/generate_key.ts",
    "dev": "./node_modules/.bin/nodemon --exec ./node_modules/.bin/ts-node --no-cache -- ./src/index.ts",
    "test-dev": "./node_modules/.bin/nodemon --exec \"yarn test || true\"",
    "test": "yarn test-ts && yarn lint",
    "test-ts": "./node_modules/.bin/mocha -r ./node_modules/ts-node/register test/**/test.ts",
    "lint": "./node_modules/.bin/tslint -c tslint.json 'src/**/*.ts' 'bin/**/*.ts' 'test/**/*.ts' -p tsconfig.json --type-check",
    "lint-fix": "./node_modules/.bin/tslint --fix -c tslint.json 'src/**/*.ts' 'bin/**/*.ts' 'test/**/*.ts' -p tsconfig.json --type-check"
  },
  "keywords": [
    "looker",
    "data",
    "integration"
  ],
  "author": {
    "name": "Looker",
    "email": "opensource+integrations@looker.com",
    "url": "https://looker.com/"
  },
  "license": "MIT",
  "dependencies": {
<<<<<<< HEAD
    "@slack/client": "^3.13.0",
=======
    "@slack/client": "^3.14.0",
>>>>>>> d72e23a5
    "@types/body-parser": "^1.16.3",
    "@types/dotenv": "^4.0.0",
    "@types/express": "^4.0.35",
    "@types/node": "^8.0.1",
    "@types/sanitize-filename": "^1.1.28",
    "@types/uuid": "^3.4.0",
    "@types/winston": "^2.3.2",
    "airtable": "^0.5.0",
    "analytics-node": "^2.4.1",
    "body-parser": "^1.17.1",
    "datauri": "^1.0.5",
    "dotenv": "^4.0.0",
    "express": "^4.15.2",
    "github": "^9.2.0",
    "hipchatter": "^1.0.0",
    "jira-client": "^6.4.0",
    "mailchimp": "^1.2.0",
    "nodemon": "^1.11.0",
    "sanitize-filename": "^1.6.1",
    "ts-node": "^3.0.2",
    "typescript": "^2.5.2",
    "uuid": "^3.1.0",
    "winston": "^2.3.1"
  },
  "typings": "lib/index",
  "engines": {
    "node": "8.1.4"
  },
  "devDependencies": {
    "@types/chai": "^4.0.0",
    "@types/chai-as-promised": "^0.0.31",
    "@types/chai-http": "^3.0.0",
    "@types/mocha": "^2.2.41",
    "@types/request": "^2.0.5",
    "@types/sinon": "^2.3.3",
    "@types/sinon-chai": "^2.7.28",
    "chai": "^4.0.2",
    "chai-as-promised": "^7.1.1",
    "chai-http": "^3.0.0",
    "mocha": "^3.3.0",
    "sinon": "^2.3.8",
    "sinon-chai": "^2.12.0",
    "tslint": "^5.4.3"
  }
}<|MERGE_RESOLUTION|>--- conflicted
+++ resolved
@@ -25,11 +25,7 @@
   },
   "license": "MIT",
   "dependencies": {
-<<<<<<< HEAD
-    "@slack/client": "^3.13.0",
-=======
     "@slack/client": "^3.14.0",
->>>>>>> d72e23a5
     "@types/body-parser": "^1.16.3",
     "@types/dotenv": "^4.0.0",
     "@types/express": "^4.0.35",
