{
  "name": "destinations",
  "version": "1.0.0",
  "description": "",
  "main": "lib/index",
  "scripts": {
    "start": "./node_modules/.bin/ts-node ./src/index.ts",
    "generate-api-key": "./node_modules/.bin/ts-node ./bin/generate_key.ts",
    "dev": "./node_modules/.bin/nodemon --exec ./node_modules/.bin/ts-node --no-cache -- ./src/index.ts",
    "test-dev": "./node_modules/.bin/nodemon --exec \"yarn test || true\"",
    "test": "yarn test-ts && yarn lint",
    "test-ts": "./node_modules/.bin/mocha -r ./node_modules/ts-node/register test/**/test.ts",
    "lint": "./node_modules/.bin/tslint -c tslint.json 'src/**/*.ts' 'bin/**/*.ts' 'test/**/*.ts' -p tsconfig.json --type-check",
    "lint-fix": "./node_modules/.bin/tslint --fix -c tslint.json 'src/**/*.ts' 'bin/**/*.ts' 'test/**/*.ts' -p tsconfig.json --type-check"
  },
  "keywords": [
    "looker",
    "data",
    "integration"
  ],
  "author": {
    "name": "Looker",
    "email": "opensource+integrations@looker.com",
    "url": "https://looker.com/"
  },
  "license": "MIT",
  "dependencies": {
    "@types/body-parser": "^1.16.3",
    "@types/dotenv": "^4.0.0",
    "@types/express": "^4.0.35",
    "@types/node": "^8.0.1",
    "@types/sanitize-filename": "^1.1.28",
    "@types/uuid": "^3.4.0",
    "@types/winston": "^2.3.2",
    "airtable": "^0.5.0",
    "analytics-node": "^2.4.1",
    "aws-sdk": "^2.122.0",
    "body-parser": "^1.17.1",
    "datauri": "^1.0.5",
    "do-wrapper": "^3.11.1",
    "dotenv": "^4.0.0",
    "express": "^4.15.2",
    "github": "^9.2.0",
    "jira-client": "^6.4.0",
    "mailchimp": "^1.2.0",
    "nodemon": "^1.11.0",
    "sanitize-filename": "^1.6.1",
    "ts-node": "^3.0.2",
    "twilio": "^3.8.0",
    "typescript": "^2.5.2",
    "uuid": "^3.1.0",
    "winston": "^2.3.1"
  },
  "typings": "lib/index",
  "engines": {
    "node": "8.1.4"
  },
  "devDependencies": {
    "@types/chai": "^4.0.0",
    "@types/chai-as-promised": "^0.0.31",
    "@types/chai-http": "^3.0.0",
    "@types/mocha": "^2.2.41",
    "@types/sinon": "^2.3.3",
    "@types/sinon-chai": "^2.7.28",
<<<<<<< HEAD
=======
    "@types/twilio": "^0.0.9",
>>>>>>> 1fc84284
    "chai": "^4.1.0",
    "chai-as-promised": "^7.1.1",
    "chai-http": "^3.0.0",
    "mocha": "^3.4.2",
    "sinon": "^2.4.1",
    "sinon-chai": "^2.12.0",
    "tslint": "^5.4.3"
  }
}<|MERGE_RESOLUTION|>--- conflicted
+++ resolved
@@ -62,10 +62,7 @@
     "@types/mocha": "^2.2.41",
     "@types/sinon": "^2.3.3",
     "@types/sinon-chai": "^2.7.28",
-<<<<<<< HEAD
-=======
     "@types/twilio": "^0.0.9",
->>>>>>> 1fc84284
     "chai": "^4.1.0",
     "chai-as-promised": "^7.1.1",
     "chai-http": "^3.0.0",
